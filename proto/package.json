{
  "name": "@aws/amazon-q-developer-cli-proto",
  "version": "0.2.0",
  "license": "MIT OR Apache-2.0",
  "author": "Amazon Web Services",
  "repository": "https://github.com/aws/amazon-q-developer-cli",
  "type": "module",
  "exports": {
    "./*": "./dist/*_pb.js"
  },
  "files": [
    "dist"
  ],
  "engines": {
    "node": ">=18"
  },
  "scripts": {
    "build": "rm -rf dist && buf generate && tsc",
    "lint": "buf lint && (buf format --exit-code > /dev/null || (echo 'Run `buf format -w`' && exit 1))",
    "lint:fix": "buf format -w",
    "precommit": "exit 0",
    "clean": "rm -rf dist"
  },
  "dependencies": {
    "@bufbuild/protobuf": "2.2.3"
  },
  "devDependencies": {
    "@amzn/tsconfig": "workspace:^",
<<<<<<< HEAD
    "ts-proto": "^2.6.0",
=======
    "@bufbuild/buf": "^1.47.2",
    "@bufbuild/protoc-gen-es": "^2.2.3",
>>>>>>> 56251adc
    "typescript": "^5.7.2"
  }
}<|MERGE_RESOLUTION|>--- conflicted
+++ resolved
@@ -26,12 +26,8 @@
   },
   "devDependencies": {
     "@amzn/tsconfig": "workspace:^",
-<<<<<<< HEAD
-    "ts-proto": "^2.6.0",
-=======
     "@bufbuild/buf": "^1.47.2",
     "@bufbuild/protoc-gen-es": "^2.2.3",
->>>>>>> 56251adc
     "typescript": "^5.7.2"
   }
 }