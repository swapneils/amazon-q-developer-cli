--- conflicted
+++ resolved
@@ -14,11 +14,7 @@
 };
 
 pub fn create_default_root_cert_store() -> RootCertStore {
-<<<<<<< HEAD
-    let mut root_cert_store = RootCertStore::from_iter(webpki_roots::TLS_SERVER_ROOTS.iter().cloned());
-=======
     let mut root_cert_store: RootCertStore = webpki_roots::TLS_SERVER_ROOTS.iter().cloned().collect();
->>>>>>> 2b01e236
 
     // The errors are ignored because root certificates often include
     // ancient or syntactically invalid certificates
